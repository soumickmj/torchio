--- conflicted
+++ resolved
@@ -163,24 +163,6 @@
         self.assertEqual(image.width, image.shape[width_idx])
 
     def test_h5ds_nolazypatch_crop(self):
-<<<<<<< HEAD
-        path = self.get_image_path('h5ds3D', shape=(10, 10, 10))
-        with h5py.File(path, "r", swmr=True) as f:
-            ds = f["data"]
-        image = ScalarImage(h5DS=ds, lazypatch=False)
-        assert image.shape == (10, 10, 10)
-        cropped_patch = image.crop((1,1,1), (5,5,5))
-        assert cropped_patch.shape == (4, 4, 4)
-
-    def test_h5ds_lazypatch_crop(self):
-        path = self.get_image_path('h5ds3D', shape=(10, 10, 10))
-        with h5py.File(path, "r", swmr=True) as f:
-            ds = f["data"]
-        image = ScalarImage(h5DS=ds, lazypatch=True)
-        assert image.shape == (10, 10, 10)
-        cropped_patch = image.crop((1,1,1), (5,5,5))
-        assert cropped_patch.shape == (4, 4, 4)
-=======
         path = self.get_h5DS_path('h5ds3D', shape=(10, 10, 10))
         f = h5py.File(path, "r", swmr=True)
         ds = f["data"]
@@ -238,5 +220,4 @@
         f = h5py.File(path, "r", swmr=True)
         ds = f["data"]
         label = LabelMap(h5DS=ds)
-        self.assertIs(label.type, LABEL)
->>>>>>> d54a588f
+        self.assertIs(label.type, LABEL)