import copy
import shutil
import random
import tempfile
import unittest
from pathlib import Path
import h5py

import torch
import numpy as np
import nibabel as nib
from numpy.testing import assert_array_equal, assert_array_almost_equal
from torchio.datasets import IXITiny
from torchio import DATA, AFFINE
from torchio import ScalarImage, LabelMap, SubjectsDataset, Subject


class TorchioTestCase(unittest.TestCase):

    def setUp(self):
        """Set up test fixtures, if any."""
        self.dir = Path(tempfile.gettempdir()) / '.torchio_tests'
        self.dir.mkdir(exist_ok=True)
        random.seed(42)
        np.random.seed(42)

        registration_matrix = np.array([
            [1, 0, 0, 10],
            [0, 1, 0, 0],
            [0, 0, 1.2, 0],
            [0, 0, 0, 1]
        ])

        subject_a = Subject(
            t1=ScalarImage(self.get_image_path('t1_a')),
        )
        subject_b = Subject(
            t1=ScalarImage(self.get_image_path('t1_b')),
            label=LabelMap(self.get_image_path('label_b', binary=True)),
        )
        subject_c = Subject(
            label=LabelMap(self.get_image_path('label_c', binary=True)),
        )
        subject_d = Subject(
            t1=ScalarImage(
                self.get_image_path('t1_d'),
                pre_affine=registration_matrix,
            ),
            t2=ScalarImage(self.get_image_path('t2_d')),
            label=LabelMap(self.get_image_path('label_d', binary=True)),
        )
        subject_a4 = Subject(
            t1=ScalarImage(self.get_image_path('t1_a'), components=2),
        )
        self.subjects_list = [
            subject_a,
            subject_a4,
            subject_b,
            subject_c,
            subject_d,
        ]
        self.dataset = SubjectsDataset(self.subjects_list)
        self.sample = self.dataset[-1]  # subject_d

    def make_2d(self, sample):
        sample = copy.deepcopy(sample)
        for image in sample.get_images(intensity_only=False):
            image[DATA] = image[DATA][..., :1]
        return sample

    def make_multichannel(self, sample):
        sample = copy.deepcopy(sample)
        for image in sample.get_images(intensity_only=False):
            image[DATA] = torch.cat(4 * (image[DATA],))
        return sample

    def flip_affine_x(self, sample):
        sample = copy.deepcopy(sample)
        for image in sample.get_images(intensity_only=False):
            image[AFFINE] = np.diag((-1, 1, 1, 1)) @ image[AFFINE]
        return sample

    def get_inconsistent_sample(self):
        """Return a sample containing images of different shape."""
        subject = Subject(
            t1=ScalarImage(self.get_image_path('t1_inc')),
            t2=ScalarImage(
                self.get_image_path('t2_inc', shape=(10, 20, 31))),
            label=LabelMap(
                self.get_image_path(
                    'label_inc',
                    shape=(8, 17, 25),
                    binary=True,
                ),
            ),
            label2=LabelMap(
                self.get_image_path(
                    'label2_inc',
                    shape=(18, 17, 25),
                    binary=True,
                ),
            ),
        )
        return subject

    def get_reference_image_and_path(self):
        """Return a reference image and its path"""
        path = self.get_image_path('ref', shape=(10, 20, 31), spacing=(1, 1, 2))
        image = ScalarImage(path)
        return image, path

    def get_sample_with_partial_volume_label_map(self, components=1):
        """Return a sample with a partial-volume label map."""
        return Subject(
            t1=ScalarImage(
                self.get_image_path('t1_d'),
            ),
            label=LabelMap(
                self.get_image_path(
                    'label_d2', binary=False, components=components
                )
            ),
        )

    def tearDown(self):
        """Tear down test fixtures, if any."""
        shutil.rmtree(self.dir)

    def get_ixi_tiny(self):
        root_dir = Path(tempfile.gettempdir()) / 'torchio' / 'ixi_tiny'
        return IXITiny(root_dir, download=True)

    def get_image_path(
            self,
            stem,
            binary=False,
            shape=(10, 20, 30),
            spacing=(1, 1, 1),
            components=1,
            add_nans=False,
            suffix=None,
            force_binary_foreground=True,
            ):
        shape = (*shape, 1) if len(shape) == 2 else shape
        data = np.random.rand(components, *shape)
        if binary:
            data = (data > 0.5).astype(np.uint8)
            if not data.sum() and force_binary_foreground:
                data[..., 0] = 1
        if add_nans:
            data[:] = np.nan
        affine = np.diag((*spacing, 1))
        if suffix is None:
            suffix = random.choice(('.nii.gz', '.nii', '.nrrd', '.img', '.mnc'))
        path = self.dir / f'{stem}{suffix}'
        if np.random.rand() > 0.5:
            path = str(path)
        image = ScalarImage(tensor=data, affine=affine, check_nans=not add_nans)
        image.save(path)
        return path

    def assertTensorNotEqual(self, *args, **kwargs):  # noqa: N802
        message_kwarg = dict(msg=args[2]) if len(args) == 3 else {}
        with self.assertRaises(AssertionError, **message_kwarg):
            self.assertTensorEqual(*args, **kwargs)

    def assertTensorEqual(self, *args, **kwargs):  # noqa: N802
        assert_array_equal(*args, **kwargs)

    def assertTensorAlmostEqual(self, *args, **kwargs):  # noqa: N802
        assert_array_almost_equal(*args, **kwargs)

    def get_h5DS_path(
            self,
            stem,
            binary=False,
            shape=(10, 20, 30),
            spacing=(1, 1, 1),
            components=1,
            add_nans=False,
            force_binary_foreground=True,
<<<<<<< HEAD
            ):
        shape = (*shape, 1) if len(shape) == 2 else shape
        data = np.random.rand(components, *shape)
=======
            no_channel_dim=False
            ):
        shape = (*shape, 1) if len(shape) == 2 else shape
        if no_channel_dim:
            data = np.random.rand(*shape)
        else:
            data = np.random.rand(components, *shape)
>>>>>>> d54a588f
        if binary:
            data = (data > 0.5).astype(np.uint8)
            if not data.sum() and force_binary_foreground:
                data[..., 0] = 1
        if add_nans:
            data[:] = np.nan
        affine = np.diag((*spacing, 1))
        suffix=".h5"
        path = self.dir / f'{stem}{suffix}'
        if np.random.rand() > 0.5:
            path = str(path)
        with h5py.File(path, "w") as f:
<<<<<<< HEAD
            dset0 = f.create_dataset("data", data=data)
=======
            f.create_dataset("data", data=data)
>>>>>>> d54a588f
        return path<|MERGE_RESOLUTION|>--- conflicted
+++ resolved
@@ -179,11 +179,6 @@
             components=1,
             add_nans=False,
             force_binary_foreground=True,
-<<<<<<< HEAD
-            ):
-        shape = (*shape, 1) if len(shape) == 2 else shape
-        data = np.random.rand(components, *shape)
-=======
             no_channel_dim=False
             ):
         shape = (*shape, 1) if len(shape) == 2 else shape
@@ -191,7 +186,6 @@
             data = np.random.rand(*shape)
         else:
             data = np.random.rand(components, *shape)
->>>>>>> d54a588f
         if binary:
             data = (data > 0.5).astype(np.uint8)
             if not data.sum() and force_binary_foreground:
@@ -204,9 +198,5 @@
         if np.random.rand() > 0.5:
             path = str(path)
         with h5py.File(path, "w") as f:
-<<<<<<< HEAD
-            dset0 = f.create_dataset("data", data=data)
-=======
             f.create_dataset("data", data=data)
->>>>>>> d54a588f
         return path